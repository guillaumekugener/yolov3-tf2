import time
from absl import app, flags, logging
from absl.flags import FLAGS
import cv2
import tensorflow as tf
from yolov3_tf2.models import (
    YoloV3, YoloV3Tiny
)
from yolov3_tf2.dataset import transform_images
from yolov3_tf2.utils import draw_outputs

import pickle


flags.DEFINE_string('classes', './data/coco.names', 'path to classes file')
flags.DEFINE_string('weights', './checkpoints/yolov3.tf',
                    'path to weights file')
flags.DEFINE_boolean('tiny', False, 'yolov3 or yolov3-tiny')
flags.DEFINE_integer('size', 416, 'resize images to')
flags.DEFINE_string('video', './data/video.mp4',
                    'path to video file or number for webcam)')
flags.DEFINE_string('output', None, 'path to output video')
flags.DEFINE_string('output_stats', None, 'path to save matrix with bounding boxes')
flags.DEFINE_string('output_format', 'XVID', 'codec used in VideoWriter when saving video to file')
flags.DEFINE_integer('num_classes', 80, 'number of classes in the model')
flags.DEFINE_boolean('continuous', False, 'set to False if using live feed')


def main(_argv):
    physical_devices = tf.config.experimental.list_physical_devices('GPU')
    for physical_device in physical_devices:
        tf.config.experimental.set_memory_growth(physical_device, True)

    if FLAGS.tiny:
        yolo = YoloV3Tiny(classes=FLAGS.num_classes)
    else:
        yolo = YoloV3(classes=FLAGS.num_classes)

    yolo.load_weights(FLAGS.weights)
    logging.info('weights loaded')

    class_names = [c.strip() for c in open(FLAGS.classes).readlines()]
    logging.info('classes loaded')

    times = []

    try:
        vid = cv2.VideoCapture(int(FLAGS.video))
    except:
        vid = cv2.VideoCapture(FLAGS.video)

    out = None

    if FLAGS.output:
        # by default VideoCapture returns float instead of int
        width = int(vid.get(cv2.CAP_PROP_FRAME_WIDTH))
        height = int(vid.get(cv2.CAP_PROP_FRAME_HEIGHT))
        fps = int(vid.get(cv2.CAP_PROP_FPS))
        codec = cv2.VideoWriter_fourcc(*FLAGS.output_format)
        out = cv2.VideoWriter(FLAGS.output, codec, fps, (width, height))

    detection_boxes = []
    while True:
        _, img = vid.read()

        if img is None:
            if not FLAGS.continuous:
                break # Break out of the loop
            logging.warning("Empty Frame")
            time.sleep(0.1)
            continue

        img_in = cv2.cvtColor(img, cv2.COLOR_BGR2RGB)
        img_in = tf.expand_dims(img_in, 0)
        img_in = transform_images(img_in, FLAGS.size)

        t1 = time.time()
        boxes, scores, classes, nums = yolo.predict(img_in)
        detection_boxes.append([boxes, scores, classes, nums]) # That we can later save
        t2 = time.time()
        times.append(t2-t1)
        times = times[-20:]

<<<<<<< HEAD
        if FLAGS.output:
            img = draw_outputs(img, (boxes, scores, classes, nums), class_names)
            # img = cv2.putText(img, "Time: {:.2f}ms".format(sum(times)/len(times)*1000), (0, 30),
            #                   cv2.FONT_HERSHEY_COMPLEX_SMALL, 1, (0, 0, 255), 2)
            out.write(img)
            cv2.imshow('output', img)
            
=======
        # We will only save the image if an output path is specified
        if FLAGS.output:
            img = draw_outputs(img, (boxes, scores, classes, nums), class_names)
            # img = cv2.putText(img, "Time: {:.2f}ms".format(sum(times)/len(times)*1000), (0, 30),
            #               cv2.FONT_HERSHEY_COMPLEX_SMALL, 1, (0, 0, 255), 2)
            out.write(img)
            cv2.imshow('output', img)

>>>>>>> 8026adcc
        if cv2.waitKey(1) == ord('q'):
            break

    # If we want to save the computed boxes
    if FLAGS.output_stats:
        with open(FLAGS.output_stats, 'wb') as outp:
            pickle.dump(detection_boxes, outp)

    cv2.destroyAllWindows()


if __name__ == '__main__':
    try:
        app.run(main)
    except SystemExit:
        pass<|MERGE_RESOLUTION|>--- conflicted
+++ resolved
@@ -81,15 +81,6 @@
         times.append(t2-t1)
         times = times[-20:]
 
-<<<<<<< HEAD
-        if FLAGS.output:
-            img = draw_outputs(img, (boxes, scores, classes, nums), class_names)
-            # img = cv2.putText(img, "Time: {:.2f}ms".format(sum(times)/len(times)*1000), (0, 30),
-            #                   cv2.FONT_HERSHEY_COMPLEX_SMALL, 1, (0, 0, 255), 2)
-            out.write(img)
-            cv2.imshow('output', img)
-            
-=======
         # We will only save the image if an output path is specified
         if FLAGS.output:
             img = draw_outputs(img, (boxes, scores, classes, nums), class_names)
@@ -98,7 +89,6 @@
             out.write(img)
             cv2.imshow('output', img)
 
->>>>>>> 8026adcc
         if cv2.waitKey(1) == ord('q'):
             break
 
